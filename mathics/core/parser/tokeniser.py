--- conflicted
+++ resolved
@@ -228,11 +228,7 @@
           'Postfix', 'TagSet', 'Condition', 'Divide'],
     ':': ['MessageName', 'RuleDelayed', 'SetDelayed', 'RawColon'],
     ';': ['Span', 'Semicolon'],
-<<<<<<< HEAD
-    '<': ['RawLeftAssociation', 'Get', 'StringJoin', 'LessEqual', 'Less'],
-=======
-    '<': ['UndirectedEdge', 'Get', 'StringJoin', 'LessEqual', 'Less'],
->>>>>>> b877bfb6
+    '<': ['RawLeftAssociation', 'UndirectedEdge', 'Get', 'StringJoin', 'LessEqual', 'Less'],
     '=': ['SameQ', 'UnsameQ', 'Equal', 'Unset', 'Set'],
     '>': ['PutAppend', 'Put', 'GreaterEqual', 'Greater'],
     '?': ['PatternTest'],
