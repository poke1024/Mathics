--- conflicted
+++ resolved
@@ -42,7 +42,7 @@
      = -Graphics-
 
     >>Plot3D[Sin[x y], {x, -2, 2}, {y, -2, 2}, Mesh->Full]
-     = -Graphics-
+     = -Graphics3D-
     """
 
     messages = {
@@ -55,7 +55,6 @@
     quiet_expr = Expression('Quiet', expr, Expression('List',
         Expression('MessageName', Symbol('Power'), String('infy'))))
     value = dynamic_scoping(quiet_expr.evaluate, vars, evaluation)
-<<<<<<< HEAD
     if expect_list:
         if value.has_form('List', None):
             value = [chop(item).get_real_value() for item in value.leaves]
@@ -66,16 +65,6 @@
             return None
     else:
         return chop(value).get_real_value()
-=======
-    return chop(value).get_real_value()
-
-def check_plotrange(range):
-    if range in ('Automatic', 'All'):
-        return True
-    if isinstance(range, list) and len(range) == 2:
-        if isinstance(range[0], float) and isinstance(range[1], float):
-            return True
-    return False
 
 def automatic_plot_range(values):
     """ Calculates mean and standard deviation, throwing away all points 
@@ -111,38 +100,6 @@
             return [0, 1]
         return min(all_values), max(all_values)
     return option
-
-class Plot(Builtin):
-    """
-    <dl>
-    <dt>'Plot[$f$, {$x$, $xmin$, $xmax$}]'
-        <dd>plots $f$ with $x$ ranging from $xmin$ to $xmax$.
-    <dt>'Plot[{$f1$, $f2$, ...}, {$x$, $xmin$, $xmax$}]'
-        <dd>plots several functions $f1$, $f2$, ...
-    </dl>
-    
-    >> Plot[{Sin[x], Cos[x], x / 3}, {x, -Pi, Pi}]
-     = -Graphics-
-
-    >> Plot[Sin[x], {x, 0, 4 Pi}, PlotRange->{{0, 4 Pi}, {0, 1.5}}]
-     = -Graphics-
-
-    >> Plot[Tan[x], {x, -6, 6}, Mesh->Full]
-     = -Graphics-
-
-    >> Plot[x^2, {x, -1, 1}, MaxRecursion->5, Mesh->All]
-     = -Graphics-
-
-    >> Plot[Log[x], {x, 0, 5}, MaxRecursion->0]
-     = -Graphics-
-
-    >> Plot[Tan[x], {x, 0, 6}, Mesh->All, PlotRange->{{-1, 5}, {0, 15}}, MaxRecursion->10]
-     = -Graphics-
-     
-    #> Plot[1 / x, {x, -1, 1}]
-     = -Graphics-
-    """
->>>>>>> 1e431bcc
 
 class _Plot(Builtin):
     from graphics import Graphics
@@ -185,7 +142,6 @@
             evaluation.message(self.get_name(), 'plld', expr_limits)
             return
 
-<<<<<<< HEAD
         # PlotRange Option
         def check_range(range):
             if range in ('Automatic', 'All'):
@@ -199,26 +155,6 @@
         x_range, y_range = self.get_plotrange(plotrange, start, stop)
         if not check_range(x_range) or not check_range(y_range):
             evaluation.message(self.get_name(), 'prng', plotrange_option)
-=======
-        plotrange_option = self.get_option(options, 'PlotRange', evaluation)
-        plotrange = plotrange_option.to_python(n_evaluation=evaluation)
-        if isinstance(plotrange, float):
-            plotrange = ['Full', [-plotrange, plotrange]]
-        x_range = y_range = None
-        if plotrange == 'Automatic':
-            plotrange = ['Full', 'Automatic']
-        elif plotrange == 'All':
-            plotrange = ['All', 'All']
-        if isinstance(plotrange, list) and len(plotrange) == 2:
-            if isinstance(plotrange[0], float) and isinstance(plotrange[1], float):
-                x_range, y_range = 'Full', plotrange
-            else:
-                x_range, y_range = plotrange
-            if x_range == 'Full':
-                x_range = [start, stop]
-        if not check_plotrange(x_range) or not check_plotrange(y_range):
-            evaluation.message('Plot', 'prng', plotrange_option)
->>>>>>> 1e431bcc
             x_range, y_range = [start, stop], 'Automatic'
         # x_range and y_range are now either Automatic, All, or of the form [min, max]
         assert x_range in ('Automatic', 'All') or isinstance(x_range, list)
@@ -440,124 +376,6 @@
             evaluation.message(plot_name, 'plln', ystop, expr)
             return
     
-<<<<<<< HEAD
-class Plot(_Plot):
-    """
-    <dl>
-    <dt>'Plot[$f$, {$x$, $xmin$, $xmax$}]'
-        <dd>plots $f$ with $x$ ranging from $xmin$ to $xmax$.
-    <dt>'Plot[{$f1$, $f2$, ...}, {$x$, $xmin$, $xmax$}]'
-        <dd>plots several functions $f1$, $f2$, ...
-    </dl>
-    
-    >> Plot[{Sin[x], Cos[x], x / 3}, {x, -Pi, Pi}]
-     = -Graphics-
-
-    >> Plot[Sin[x], {x, 0, 4 Pi}, PlotRange->{{0, 4 Pi}, {0, 1.5}}]
-     = -Graphics-
-
-    >> Plot[Tan[x], {x, -6, 6}, Mesh->Full]
-     = -Graphics-
-
-    >> Plot[x^2, {x, -1, 1}, MaxRecursion->5, Mesh->All]
-     = -Graphics-
-
-    >> Plot[Log[x], {x, 0, 5}, MaxRecursion->0]
-     = -Graphics-
-
-    >> Plot[Tan[x], {x, 0, 6}, Mesh->All, PlotRange->{{-1, 5}, {0, 15}}, MaxRecursion->10]
-     = -Graphics-
-     
-    #> Plot[1 / x, {x, -1, 1}]
-     = -Graphics-
-    """
-    
-    def get_functions_param(self, functions):
-        if functions.has_form('List', None):
-            functions = functions.leaves
-        else:
-            functions = [functions]
-        return functions
-    
-    def get_plotrange(self, plotrange, start, stop):
-        x_range = y_range = None
-        if isinstance(plotrange, numbers.Real):
-            plotrange = ['Full', [-plotrange, plotrange]]
-        if plotrange == 'Automatic':
-            plotrange = ['Full', 'Automatic']
-        elif plotrange == 'All':
-            plotrange = ['All', 'All']
-        if isinstance(plotrange, list) and len(plotrange) == 2:
-            if isinstance(plotrange[0], numbers.Real) and isinstance(plotrange[1], numbers.Real):
-                x_range, y_range = 'Full', plotrange
-            else:
-                x_range, y_range = plotrange
-            if x_range == 'Full':
-                x_range = [start, stop]
-        return x_range, y_range
-    
-    def eval_f(self, f, x_name, x_value, evaluation):
-        value = quiet_evaluate(f, {x_name: Real(x_value)}, evaluation)
-        if value is None:
-            return None
-        return (x_value, value)
-    
-class ParametricPlot(_Plot):
-    """
-    <dl>
-    <dt>'ParametricPlot[{$f_x$, $f_y$}, {$u$, $umin$, $umax$}]'
-        <dd>plots parametric function $f$ with paramater $u$ ranging from $umin$ to $umax$.
-    <dt>'ParametricPlot[{{$f_x$, $f_y$}, {$g_x$, $g_y$}, ...}, {$u$, $umin$, $umax$}]'
-        <dd>plots several parametric functions $f$, $g$, ...
-    <dt>'ParametricPlot[{$f_x$, $f_y$}, {$u$, $umin$, $umax$}, {$v$, $vmin$, $vmax$}]'
-        <dd>plots a parametric area.
-    <dt>'ParametricPlot[{{$f_x$, $f_y$}, {$g_x$, $g_y$}, ...}, {$u$, $umin$, $umax$}, {$v$, $vmin$, $vmax$}]'
-        <dd>plots several parametric areas.
-    </dl>
-
-    >> ParametricPlot[{Sin[u], Cos[3 u]}, {u, 0, 2 Pi}]
-     = -Graphics-
-
-    >> ParametricPlot[{Cos[u] / u, Sin[u] / u}, {u, 0, 50}, PlotRange->0.5]
-     = -Graphics-
-
-    >> ParametricPlot[{{Sin[u], Cos[u]},{0.6 Sin[u], 0.6 Cos[u]}, {0.2 Sin[u], 0.2 Cos[u]}}, {u, 0, 2 Pi}, PlotRange->1, AspectRatio->1]
-    = -Graphics-
-    """
-    
-    def get_functions_param(self, functions):
-        if functions.has_form('List', 2) and not (functions.leaves[0].has_form('List', None) or functions.leaves[1].has_form('List', None)):
-            # One function given
-            functions = [functions]
-        else:
-            # Multiple Functions
-            functions = functions.leaves
-        return functions
-    
-    def get_plotrange(self, plotrange, start, stop):
-        x_range = y_range = None
-        if isinstance(plotrange, numbers.Real):
-            plotrange = [[-plotrange, plotrange], [-plotrange, plotrange]]
-        if plotrange == 'Automatic':
-            plotrange = ['Automatic', 'Automatic']
-        elif plotrange == 'All':
-            plotrange = ['All', 'All']
-        if isinstance(plotrange, list) and len(plotrange) == 2:
-            if isinstance(plotrange[0], numbers.Real) and isinstance(plotrange[1], numbers.Real):
-                x_range = [-plotrange[0], plotrange[1]]
-                y_range = [-plotrange[1], plotrange[1]]
-            else:
-                x_range, y_range = plotrange
-        return x_range, y_range
-    
-    def eval_f(self, f, x_name, x_value, evaluation):
-        value = quiet_evaluate(f, {x_name: Real(x_value)}, evaluation, expect_list=True)
-        if value is None or len(value) != 2:
-            return None
-        return value
-
-class DensityPlot(Builtin):
-=======
         if xstart >= xstop:
             evaluation.message(plot_name, 'plln', xstop, expr)
             return
@@ -618,7 +436,7 @@
                         triangle(x2, y2, x3, y3, (x1+x3)/2, (y1+y3)/2, depth+1)
                         return
                 triangles.append([(x1, y1, v1), (x2, y2, v2), (x3, y3, v3)])
-    
+
             points = 7
             num = points * 1.0
             for xi in range(points):
@@ -669,6 +487,121 @@
                         v_max = v
             graphics.extend(self.construct_graphics(triangles, mesh_points, v_min, v_max, options, evaluation))
         return self.final_graphics(graphics, options)
+    
+class Plot(_Plot):
+    """
+    <dl>
+    <dt>'Plot[$f$, {$x$, $xmin$, $xmax$}]'
+        <dd>plots $f$ with $x$ ranging from $xmin$ to $xmax$.
+    <dt>'Plot[{$f1$, $f2$, ...}, {$x$, $xmin$, $xmax$}]'
+        <dd>plots several functions $f1$, $f2$, ...
+    </dl>
+    
+    >> Plot[{Sin[x], Cos[x], x / 3}, {x, -Pi, Pi}]
+     = -Graphics-
+
+    >> Plot[Sin[x], {x, 0, 4 Pi}, PlotRange->{{0, 4 Pi}, {0, 1.5}}]
+     = -Graphics-
+
+    >> Plot[Tan[x], {x, -6, 6}, Mesh->Full]
+     = -Graphics-
+
+    >> Plot[x^2, {x, -1, 1}, MaxRecursion->5, Mesh->All]
+     = -Graphics-
+
+    >> Plot[Log[x], {x, 0, 5}, MaxRecursion->0]
+     = -Graphics-
+
+    >> Plot[Tan[x], {x, 0, 6}, Mesh->All, PlotRange->{{-1, 5}, {0, 15}}, MaxRecursion->10]
+     = -Graphics-
+     
+    #> Plot[1 / x, {x, -1, 1}]
+     = -Graphics-
+    """
+    
+    def get_functions_param(self, functions):
+        if functions.has_form('List', None):
+            functions = functions.leaves
+        else:
+            functions = [functions]
+        return functions
+    
+    def get_plotrange(self, plotrange, start, stop):
+        x_range = y_range = None
+        if isinstance(plotrange, numbers.Real):
+            plotrange = ['Full', [-plotrange, plotrange]]
+        if plotrange == 'Automatic':
+            plotrange = ['Full', 'Automatic']
+        elif plotrange == 'All':
+            plotrange = ['All', 'All']
+        if isinstance(plotrange, list) and len(plotrange) == 2:
+            if isinstance(plotrange[0], numbers.Real) and isinstance(plotrange[1], numbers.Real):
+                x_range, y_range = 'Full', plotrange
+            else:
+                x_range, y_range = plotrange
+            if x_range == 'Full':
+                x_range = [start, stop]
+        return x_range, y_range
+    
+    def eval_f(self, f, x_name, x_value, evaluation):
+        value = quiet_evaluate(f, {x_name: Real(x_value)}, evaluation)
+        if value is None:
+            return None
+        return (x_value, value)
+    
+class ParametricPlot(_Plot):
+    """
+    <dl>
+    <dt>'ParametricPlot[{$f_x$, $f_y$}, {$u$, $umin$, $umax$}]'
+        <dd>plots parametric function $f$ with paramater $u$ ranging from $umin$ to $umax$.
+    <dt>'ParametricPlot[{{$f_x$, $f_y$}, {$g_x$, $g_y$}, ...}, {$u$, $umin$, $umax$}]'
+        <dd>plots several parametric functions $f$, $g$, ...
+    <dt>'ParametricPlot[{$f_x$, $f_y$}, {$u$, $umin$, $umax$}, {$v$, $vmin$, $vmax$}]'
+        <dd>plots a parametric area.
+    <dt>'ParametricPlot[{{$f_x$, $f_y$}, {$g_x$, $g_y$}, ...}, {$u$, $umin$, $umax$}, {$v$, $vmin$, $vmax$}]'
+        <dd>plots several parametric areas.
+    </dl>
+
+    >> ParametricPlot[{Sin[u], Cos[3 u]}, {u, 0, 2 Pi}]
+     = -Graphics-
+
+    >> ParametricPlot[{Cos[u] / u, Sin[u] / u}, {u, 0, 50}, PlotRange->0.5]
+     = -Graphics-
+
+    >> ParametricPlot[{{Sin[u], Cos[u]},{0.6 Sin[u], 0.6 Cos[u]}, {0.2 Sin[u], 0.2 Cos[u]}}, {u, 0, 2 Pi}, PlotRange->1, AspectRatio->1]
+    = -Graphics-
+    """
+    
+    def get_functions_param(self, functions):
+        if functions.has_form('List', 2) and not (functions.leaves[0].has_form('List', None) or functions.leaves[1].has_form('List', None)):
+            # One function given
+            functions = [functions]
+        else:
+            # Multiple Functions
+            functions = functions.leaves
+        return functions
+    
+    def get_plotrange(self, plotrange, start, stop):
+        x_range = y_range = None
+        if isinstance(plotrange, numbers.Real):
+            plotrange = [[-plotrange, plotrange], [-plotrange, plotrange]]
+        if plotrange == 'Automatic':
+            plotrange = ['Automatic', 'Automatic']
+        elif plotrange == 'All':
+            plotrange = ['All', 'All']
+        if isinstance(plotrange, list) and len(plotrange) == 2:
+            if isinstance(plotrange[0], numbers.Real) and isinstance(plotrange[1], numbers.Real):
+                x_range = [-plotrange[0], plotrange[1]]
+                y_range = [-plotrange[1], plotrange[1]]
+            else:
+                x_range, y_range = plotrange
+        return x_range, y_range
+    
+    def eval_f(self, f, x_name, x_value, evaluation):
+        value = quiet_evaluate(f, {x_name: Real(x_value)}, evaluation, expect_list=True)
+        if value is None or len(value) != 2:
+            return None
+        return value
 
 class Plot3D(_Plot3D):
     """
@@ -678,16 +611,16 @@
     </dl>
 
     >> Plot3D[x ^ 2 + 1 / y, {x, -1, 1}, {y, 1, 4}]
-     = -Graphics-
+     = -Graphics3D-
 
     >> Plot3D[x y / (x ^ 2 + y ^ 2 + 1), {x, -2, 2}, {y, -2, 2}]
-     = -Graphics-
+     = -Graphics3D-
 
     >> Plot3D[x / (x ^ 2 + y ^ 2 + 1), {x, -2, 2}, {y, -2, 2}, Mesh->None]
-     = -Graphics-
+     = -Graphics3D-
 
     >> Plot3D[Sin[x y] /(x y), {x, -3, 3}, {y, -3, 3}, Mesh->All]
-     = -Graphics-
+     = -Graphics3D-
     """
 
     from graphics import Graphics
@@ -731,7 +664,6 @@
         return Expression('Graphics3D', Expression('List', *graphics),  *options_to_rules(options))
 
 class DensityPlot(_Plot3D):
->>>>>>> 1e431bcc
     """
     <dl>
     <dt>'DensityPlot[$f$, {$x$, $xmin$, $xmax$}, {$y$, $ymin$, $ymax$}]'
