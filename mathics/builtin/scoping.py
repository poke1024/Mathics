--- conflicted
+++ resolved
@@ -414,11 +414,7 @@
     ## this assignment makes sure that a definition in Global` exists
     >> x = 5;
     >> Contexts[] // InputForm
-<<<<<<< HEAD
-     = {"Combinatorica`", "Global`", "HTML`", "HTML`Parser`", "ImportExport`", "Internal`", "System`", "System`Convert`Image`", "System`Convert`JSONDump`", "System`Convert`TableDump`", "System`Convert`TextDump`", "System`Private`", "XML`", "XML`Parser`"}
-=======
-     = {"Combinatorica`", "Global`", "ImportExport`", "Internal`", "System`", "System`Convert`B64Dump`", "System`Convert`Image`", "System`Convert`JSONDump`", "System`Convert`TableDump`", "System`Convert`TextDump`", "System`Private`", "XML`", "XML`Parser`"}
->>>>>>> 53988e8f
+     = {"Combinatorica`", "Global`", "HTML`", "HTML`Parser`", "ImportExport`", "Internal`", "System`", "System`Convert`B64Dump`", "System`Convert`Image`", "System`Convert`JSONDump`", "System`Convert`TableDump`", "System`Convert`TextDump`", "System`Private`", "XML`", "XML`Parser`"}
     """
 
     def apply(self, evaluation):
