--- conflicted
+++ resolved
@@ -2818,7 +2818,6 @@
     _sign = -1
 
 
-<<<<<<< HEAD
 class Median(Builtin):
     """
     <dl>
@@ -2927,7 +2926,6 @@
             return introselect(l.leaves[:], len(l.leaves) - py_n)
 
 
-=======
 class _RankedTake(Builtin):
     messages = {
         'intpm': 'Expected non-negative integer at position `1` in `2`.',
@@ -3107,5 +3105,4 @@
 
     def apply(self, l, f, n, evaluation, options):
         'TakeSmallestBy[l_List, f_, n_, OptionsPattern[TakeSmallestBy]]'
-        return self._compute(l, n, evaluation, options, f=f)
->>>>>>> d256776b
+        return self._compute(l, n, evaluation, options, f=f)